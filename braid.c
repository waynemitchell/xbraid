/*BHEADER**********************************************************************
 * Copyright (c) 2013, Lawrence Livermore National Security, LLC. 
 * Produced at the Lawrence Livermore National Laboratory. Written by 
 * Jacob Schroder, Rob Falgout, Tzanio Kolev, Ulrike Yang, Veselin 
 * Dobrev, et al. LLNL-CODE-660355. All rights reserved.
 * 
 * This file is part of XBraid. Email xbraid-support@llnl.gov for support.
 * 
 * This program is free software; you can redistribute it and/or modify it under
 * the terms of the GNU General Public License (as published by the Free Software
 * Foundation) version 2.1 dated February 1999.
 * 
 * This program is distributed in the hope that it will be useful, but WITHOUT ANY
 * WARRANTY; without even the IMPLIED WARRANTY OF MERCHANTABILITY or FITNESS FOR A
 * PARTICULAR PURPOSE. See the terms and conditions of the GNU General Public
 * License for more details.
 * 
 * You should have received a copy of the GNU Lesser General Public License along
 * with this program; if not, write to the Free Software Foundation, Inc., 59
 * Temple Place, Suite 330, Boston, MA 02111-1307 USA
 *
 ***********************************************************************EHEADER*/

/** \file braid.c
 * \brief Source code for user interface routines.  See braid.h for more information.
 *
 */

#include "_braid.h"
#include "braid_defs.h"
#include "util.h"

#ifndef DEBUG
#define DEBUG 0
#endif

/*--------------------------------------------------------------------------
 *--------------------------------------------------------------------------*/

braid_Int
braid_Init(MPI_Comm               comm_world,
           MPI_Comm               comm,
           braid_Real             tstart,
           braid_Real             tstop,
           braid_Int              ntime,
           braid_App              app,
           braid_PtFcnStep        step,
           braid_PtFcnInit        init,
           braid_PtFcnClone       clone,
           braid_PtFcnFree        free,
           braid_PtFcnSum         sum,
           braid_PtFcnSpatialNorm spatialnorm,
           braid_PtFcnAccess      access,
           braid_PtFcnBufSize     bufsize,
           braid_PtFcnBufPack     bufpack,
           braid_PtFcnBufUnpack   bufunpack,
           braid_Core            *core_ptr)
{
   _braid_Core           *core;
   _braid_AccuracyHandle *accuracy;

   /* Braid default values */
   braid_Int              cfdefault = 2;         /* Default coarsening factor */
   braid_Int              nrdefault = 1;         /* Default number of FC sweeps on each level */
   braid_Int              fmg = 0;               /* Default fmg (0 is off) */
   braid_Int              nfmg_Vcyc = 1;         /* Default num V-cycles at each fmg level is 1 */
   braid_Int              max_iter = 100;        /* Default max_iter */
   braid_Int              max_levels = 30;       /* Default max_levels */
   braid_Int              min_coarse = 3;        /* Default min_coarse */
   braid_Int              print_level = 1;       /* Default print level */
   braid_Int              access_level = 1;      /* Default access level */
   braid_Int              tnorm = 2;             /* Default temporal norm */
   braid_Real             tol = 1.0e-09;         /* Default absolute tolerance */
   braid_Real             rtol = 1.0e-09;        /* Default relative tolerance */

   core = _braid_CTAlloc(_braid_Core, 1);

   _braid_CoreElt(core, comm_world)    = comm_world;
   _braid_CoreElt(core, comm)          = comm;
   _braid_CoreElt(core, tstart)        = tstart;
   _braid_CoreElt(core, tstop)         = tstop;
   _braid_CoreElt(core, ntime)         = ntime;
   _braid_CoreElt(core, app)           = app;

   _braid_CoreElt(core, step)           = step;
   _braid_CoreElt(core, init)          = init;
   _braid_CoreElt(core, clone)         = clone;
   _braid_CoreElt(core, free)          = free;
   _braid_CoreElt(core, sum)           = sum;
   _braid_CoreElt(core, spatialnorm)   = spatialnorm;
   _braid_CoreElt(core, access)        = access;
   _braid_CoreElt(core, bufsize)       = bufsize;
   _braid_CoreElt(core, bufpack)       = bufpack;
   _braid_CoreElt(core, bufunpack)     = bufunpack;
   _braid_CoreElt(core, residual)      = NULL;
   _braid_CoreElt(core, globresidual)  = NULL;
   _braid_CoreElt(core, coarsen)       = NULL;
   _braid_CoreElt(core, refine)        = NULL;

   _braid_CoreElt(core, access_level)  = access_level;
   _braid_CoreElt(core, tnorm)         = tnorm;
   _braid_CoreElt(core, print_level)   = print_level;
   _braid_CoreElt(core, max_levels)    = 0; /* Set with SetMaxLevels() below */
   _braid_CoreElt(core, min_coarse)    = min_coarse;
   _braid_CoreElt(core, tol)           = tol;
   _braid_CoreElt(core, rtol)          = rtol;

   _braid_CoreElt(core, nrels)      = NULL; /* Set with SetMaxLevels() below */
   _braid_CoreElt(core, nrdefault)  = nrdefault;

   _braid_CoreElt(core, cfactors)   = NULL; /* Set with SetMaxLevels() below */
   _braid_CoreElt(core, cfdefault)  = cfdefault;

   _braid_CoreElt(core, max_iter)   = max_iter;
   _braid_CoreElt(core, niter)      = 0;
   _braid_CoreElt(core, rnorm)      = 0.0;
   _braid_CoreElt(core, fmg)        = fmg;
   _braid_CoreElt(core, nfmg_Vcyc)  = nfmg_Vcyc;

   _braid_CoreElt(core, astatus)    = _braid_CTAlloc(_braid_AccessStatus, 1);
   _braid_CoreElt(core, sstatus)    = _braid_CTAlloc(_braid_StepStatus, 1);
   _braid_CoreElt(core, cstatus)    = _braid_CTAlloc(_braid_CoarsenRefStatus, 1);

   /* Accuracy for spatial solves for using implicit schemes
    *  - accuracy[0] refers to accuracy on level 0
    *  - accuracy[1] refers to accuracy on all levels > 0 */
   accuracy                         = _braid_TAlloc(_braid_AccuracyHandle, 2);
   accuracy[0].matchF               = 0;
   accuracy[0].value                = 1.0e-02;
   accuracy[0].old_value            = 1.0e-02;
   accuracy[0].loose                = 1.0e-02;
   accuracy[0].tight                = 1.0e-02;
   accuracy[0].tight_used           = 0;

   accuracy[1].matchF               = 0;
   accuracy[1].value                = 1.0e-02;
   accuracy[1].old_value            = 1.0e-02;
   accuracy[1].loose                = 1.0e-02;
   accuracy[1].tight                = 1.0e-02;
   accuracy[1].tight_used           = 0;
   _braid_CoreElt(core, accuracy)   = accuracy;

   _braid_CoreElt(core, storage)    = -1;            /* only store C-points */

   _braid_CoreElt(core, gupper)     = ntime;

   _braid_CoreElt(core, rfactors)   = NULL;
   _braid_CoreElt(core, nrefine)    = 0;

   _braid_CoreElt(core, nlevels)    = 0;
   _braid_CoreElt(core, grids)      = NULL; /* Set with SetMaxLevels() below */

   braid_SetMaxLevels(core, max_levels);

   *core_ptr = core;

   return _braid_error_flag;
}

/*--------------------------------------------------------------------------
 *--------------------------------------------------------------------------*/

braid_Int
braid_Drive(braid_Core  core)
{
<<<<<<< HEAD
   braid_Real     tstart      = _braid_CoreElt(core, tstart);
   braid_Real     tstop       = _braid_CoreElt(core, tstop);
   braid_Int      ntime       = _braid_CoreElt(core, ntime);
   braid_Real     tol         = _braid_CoreElt(core, tol);
   braid_Int      rtol        = _braid_CoreElt(core, rtol);
   braid_Int      fmg         = _braid_CoreElt(core, fmg);
   braid_Int      max_levels  = _braid_CoreElt(core, max_levels);
   braid_Int      max_iter    = _braid_CoreElt(core, max_iter);
   braid_Int      print_level = _braid_CoreElt(core, print_level);
   braid_Int      access_level= _braid_CoreElt(core, access_level);
   braid_Int      nfmg_Vcyc   = _braid_CoreElt(core, nfmg_Vcyc); 

   braid_Int     *nrels, nrel0;
   braid_Int      nlevels, iter, nprocs;
   braid_Real     rnorm, old_rnorm;
   braid_Real     accuracy;
   braid_Int      ilower, iupper;
   braid_Real    *ta;
   braid_Int      level, fmglevel, fmg_Vcyc, down, done, i, refined;
   _braid_Grid   *grid;
   braid_Real     localtime, globaltime;

   MPI_Comm       comm       = _braid_CoreElt(core, comm);
   MPI_Comm       comm_world = _braid_CoreElt(core, comm_world);
   braid_Int      myid;
=======
   braid_Real          tstart      = _braid_CoreElt(core, tstart);
   braid_Real          tstop       = _braid_CoreElt(core, tstop);
   braid_Int           ntime       = _braid_CoreElt(core, ntime);
   braid_Real          tol         = _braid_CoreElt(core, tol);
   braid_Int           rtol        = _braid_CoreElt(core, rtol);
   braid_Int           fmg         = _braid_CoreElt(core, fmg);
   braid_Int           max_iter    = _braid_CoreElt(core, max_iter);
   braid_Int           print_level = _braid_CoreElt(core, print_level);
   braid_Int           access_level= _braid_CoreElt(core, access_level);
   braid_Int           nfmg_Vcyc   = _braid_CoreElt(core, nfmg_Vcyc); 
   braid_Int           gupper      = _braid_CoreElt(core, gupper);
   braid_PtFcnResidual globres     = _braid_CoreElt(core, globresidual);

   braid_Int           nlevels, iter, nprocs;
   braid_Real          rnorm, old_rnorm, global_rnorm = 1, old_globalrnorm;
   braid_Real          accuracy;
   braid_Int           ilower, iupper;
   braid_Real         *ta;
   braid_Int           level, fmglevel, fmg_Vcyc, down, done, i, refined;
   _braid_Grid        *grid;
   braid_Real          localtime, globaltime;

   MPI_Comm            comm       = _braid_CoreElt(core, comm);
   MPI_Comm            comm_world = _braid_CoreElt(core, comm_world);
   braid_Int           myid;
>>>>>>> a6e85478

   /* Check that nprocs <= npoints */
   MPI_Comm_size(comm, &nprocs);

   /* Start timer */
   localtime = MPI_Wtime();

   MPI_Comm_rank(comm_world, &myid);

   level = 0;
   rnorm = -1.0;

   /* Create fine grid */
   _braid_GetDistribution(core, &ilower, &iupper);
   _braid_GridInit(core, 0, ilower, iupper, &grid);

   /* Set t values */
   ta = _braid_GridElt(grid, ta);
   for (i = ilower; i <= iupper; i++)
   {
      ta[i-ilower] = tstart + (((braid_Real)i)/ntime)*(tstop-tstart);
   }

   /* Create a grid hierarchy */
   _braid_InitHierarchy(core, grid, 0);
   nlevels = _braid_CoreElt(core, nlevels);

   /* Set initial values */
   _braid_InitGuess(core, 0);

   /* Set cycling variables */
   fmglevel = 0;
   fmg_Vcyc = 0;
   if (fmg)
   {
      fmglevel = nlevels-1;
   }
   down = 1;
   done = 0;
   if ((max_levels <= 1) || (tol <= 0.0))
   {
      /* Just do sequential time marching */
      done = 1;
   }

   iter = 0;
   while (!done)
   {
      /* Down cycle */

      if (down)
      {
         if (level < (nlevels-1))
         {
            /* CF-relaxation */
            _braid_FCRelax(core, level);

            /* F-relax then restrict */
            if (level == 0)
            {
               /* Check to use user provided global residual */
               if (globres != NULL)
               {
                  old_globalrnorm = global_rnorm;
                  _braid_GetFullResidual(core, level, &global_rnorm);
               }
               old_rnorm = rnorm;                  
            }
            _braid_FRestrict(core, level, iter, &rnorm);

            /* Adjust tolerance */
            if ((level == 0) && (iter == 0) && (rtol) )
            {
               /* Check to use user provided global residual */
               if(globres != NULL)
               {
                  tol *= global_rnorm; 
               }
               else
               {
                  tol *= rnorm;
               }
            }

            if (level == 0)
            {
               /* Adjust accuracy of spatial solves for level 0 */
               _braid_SetAccuracy(rnorm, _braid_CoreElt(core, accuracy[0].loose), 
                               _braid_CoreElt(core, accuracy[0].tight),
                               _braid_CoreElt(core, accuracy[0].value), tol, &accuracy);
               _braid_CoreElt(core, accuracy[0].old_value) = _braid_CoreElt(core, accuracy[0].value);
               _braid_CoreElt(core, accuracy[0].value)     = accuracy;
               _braid_CoreElt(core, accuracy[0].matchF)    = 1;
               
               /* Debug printing only if the accuracy value has changed */
               if( (print_level >= 2) && (myid == 0) && 
                   ( _braid_CoreElt(core, accuracy[0].old_value) != _braid_CoreElt(core, accuracy[0].value)) )
               {
                  _braid_printf("  Braid:  Accuracy changed to %.2e \n", accuracy);
               }
            }

            level++;
         }
         else
         {
            if (nlevels == 1)
            {
               /* Do sequential time marching - refine on the up-cycle */
               nrels = _braid_CoreElt(core, nrels);
               nrel0 = nrels[0];
               nrels[0] = 1;
               _braid_FCRelax(core, 0);
               nrels[0] = nrel0;
               down = 0;
            }
            else
            {
               /* Coarsest grid - solve on the up-cycle */
               down = 0;
            }
         }
      }

      /* Up cycle */

      if (!down)
      {
         if (level > 0)
         {
            if (level >= fmglevel)
            {
               /* F-relax then interpolate */
               _braid_FInterp(core, level, iter+1, rnorm);
               level--;
            }
            else
            {  
               // Do nfmg_Vcyc number of V-cycles at each level in FMG
               fmg_Vcyc += 1;
               if ( fmg_Vcyc == nfmg_Vcyc )
               {
                  fmg_Vcyc = 0;
                  fmglevel--;
               }
               
               down = 1;
            }
         }
         else
         {
            /* Finest grid - refine grid if desired, else check convergence */
            _braid_FRefine(core, iter+1, rnorm, &refined);

            if (refined)
            {
               nlevels = _braid_CoreElt(core, nlevels);
            }
            else
            {
               if (nlevels == 1)
               {
                  rnorm = 0;
                  old_rnorm = 1;
               }

               /* Note that this residual is based on an earlier iterate */
               if( (print_level >= 1) && (myid == 0) )
               {
                  if (iter == 0) {
                     if (globres != NULL) {
                        _braid_printf("Global res: || r_%d || = %1.6e\n", iter, global_rnorm);
                     }
                     _braid_printf(" Braid res: || r_%d || = %1.6e,  wall time = %1.2e\n", 
                        iter, rnorm, (MPI_Wtime() - localtime));
                  }
                  else {
                     if (globres != NULL) {
                        _braid_printf("Global res: || r_%d || = %1.6e,  conv. factor = %1.2e \n",
                           iter, global_rnorm, global_rnorm/old_globalrnorm);
                     }
                     _braid_printf(" Braid res: || r_%d || = %1.6e,  conv. factor = %1.2e, wall time = %1.2e\n",  
                        iter, rnorm, rnorm/old_rnorm, (MPI_Wtime() - localtime));
                  }
               }
               /* Check to use user provided global residual as stopping criterion */
               if (globres != NULL)
               {
                  if ( ((global_rnorm < tol) && (_braid_CoreElt(core, accuracy[0].tight_used) == 1)) || 
                       (global_rnorm == 0.0) ||
                       (iter == max_iter-1) )
                  {
                     done = 1;
                  }
               }
               else 
               {
                  if ( ((rnorm < tol) && (_braid_CoreElt(core, accuracy[0].tight_used) == 1)) || 
                       (rnorm == 0.0) ||
                       (iter == max_iter-1) )
                  {
                     done = 1;
                  } 
               }

               iter++;
               
               if (fmg)
               {
                  fmglevel = nlevels-1;
               }
            }

            down = 1;
         }
      }
   }

   /* Stop timer */
   localtime = MPI_Wtime() - localtime;
   MPI_Allreduce(&localtime, &globaltime, 1, MPI_DOUBLE, MPI_MAX, comm_world);
   _braid_CoreElt(core, localtime)  = localtime;
   _braid_CoreElt(core, globaltime) = globaltime;

   /* Get final residual. */
   if (globres != NULL){
      _braid_GetFullResidual(core, level, &global_rnorm);
   }
   _braid_FRestrict(core, level, iter, &rnorm);
   _braid_CoreElt(core, rnorm) = rnorm;

   /* All final access to Braid by carrying out an F-relax to generate all points */
   if( access_level >= 1)
   {
      _braid_FAccess(core, rnorm, iter, 0, 1);
   }

   _braid_CoreElt(core, niter) = iter;
<<<<<<< HEAD
   _braid_CoreElt(core, rnorm) = rnorm;

   /* Stop timer */
   localtime = MPI_Wtime() - localtime;
   MPI_Allreduce(&localtime, &globaltime, 1, braid_MPI_REAL, MPI_MAX, comm_world);
   _braid_CoreElt(core, localtime)  = localtime;
   _braid_CoreElt(core, globaltime) = globaltime;
=======
   _braid_CoreElt(core, global_rnorm) = global_rnorm;
>>>>>>> a6e85478

   /* Print statistics for this run */
   // if( (print_level >= 1) && (myid == 0) )
   if( (print_level >= 0) && (myid == 0) )
   {
      braid_PrintStats(core);
   }

   return _braid_error_flag;
}

/*--------------------------------------------------------------------------
 *--------------------------------------------------------------------------*/

braid_Int
braid_Destroy(braid_Core  core)
{
   if (core)
   {
      braid_Int               nlevels    = _braid_CoreElt(core, nlevels);
      _braid_Grid           **grids      = _braid_CoreElt(core, grids);
      braid_AccessStatus      astatus    = _braid_CoreElt(core, astatus);
      braid_CoarsenRefStatus  cstatus    = _braid_CoreElt(core, cstatus);
      braid_StepStatus        sstatus    = _braid_CoreElt(core, sstatus);
      braid_Int               level;

      _braid_TFree(_braid_CoreElt(core, nrels));
      _braid_TFree(_braid_CoreElt(core, cfactors));
      _braid_TFree(_braid_CoreElt(core, accuracy));
      _braid_TFree(_braid_CoreElt(core, rfactors));
      _braid_TFree(_braid_CoreElt(core, tnorm_a));
      _braid_AccessStatusDestroy(astatus);
      _braid_StepStatusDestroy(sstatus);
      _braid_CoarsenRefStatusDestroy(cstatus);
      
      for (level = 0; level < nlevels; level++)
      {
         _braid_GridDestroy(core, grids[level]);
      }
      _braid_TFree(grids);

      _braid_TFree(core);
   }

   if (_braid_printfile != NULL)
   {
      fclose(_braid_printfile);
   }

   return _braid_error_flag;
}

/*--------------------------------------------------------------------------
 *--------------------------------------------------------------------------*/

braid_Int
braid_PrintStats(braid_Core  core)
{
   MPI_Comm      comm_world    = _braid_CoreElt(core, comm_world);
   braid_Real    tstart        = _braid_CoreElt(core, tstart);
   braid_Real    tstop         = _braid_CoreElt(core, tstop);
   braid_Int     ntime         = _braid_CoreElt(core, ntime);
   braid_Int     max_levels    = _braid_CoreElt(core, max_levels);
   braid_Int     min_coarse    = _braid_CoreElt(core, min_coarse);
   braid_Real    tol           = _braid_CoreElt(core, tol);
   braid_Int     rtol          = _braid_CoreElt(core, rtol);
   braid_Int    *nrels         = _braid_CoreElt(core, nrels);
   /*braid_Int    *cfactors     = _braid_CoreElt(core, cfactors);*/
   braid_Int     max_iter      = _braid_CoreElt(core, max_iter);
   braid_Int     niter         = _braid_CoreElt(core, niter);
   braid_Real    rnorm         = _braid_CoreElt(core, rnorm);
   braid_Real    global_rnorm  = _braid_CoreElt(core, global_rnorm);
   braid_Int     nlevels       = _braid_CoreElt(core, nlevels);
   braid_Int     tnorm         = _braid_CoreElt(core, tnorm); 
   braid_Int     fmg           = _braid_CoreElt(core, fmg); 
   braid_Int     nfmg_Vcyc     = _braid_CoreElt(core, nfmg_Vcyc); 
   braid_Int     access_level  = _braid_CoreElt(core, access_level); 
   braid_Int     print_level   = _braid_CoreElt(core, print_level); 
   braid_Real    globaltime    = _braid_CoreElt(core, globaltime);
   braid_PtFcnResidual globres = _braid_CoreElt(core, globresidual);
   _braid_Grid **grids         = _braid_CoreElt(core, grids);

   braid_Int     myid, level;

   MPI_Comm_rank(comm_world, &myid);
   if ( myid == 0 )
   {
      _braid_printf("  Braid res 2-norm     = %e\n", rnorm);
      if (globres != NULL) {
         _braid_printf("  Global res 2-norm    = %e\n", global_rnorm);
      }
      _braid_printf("  Number of levels     = %d\n", nlevels);
      _braid_printf("  Iterations           = %d\n", niter);
      _braid_printf("  Time steps           = %d\n", ntime);
      _braid_printf("  Wall time            = %f\n", globaltime);

      _braid_printf("\n");
      _braid_printf("  start time = %e\n", tstart);
      _braid_printf("  stop time  = %e\n", tstop);
      _braid_printf("\n");
      _braid_printf("  stopping tolerance   = %e\n", tol);
      _braid_printf("  use relative tol?    = %d\n", rtol);
      _braid_printf("  max iterations       = %d\n", max_iter);
      if(tnorm == 1){
         _braid_printf("                        --> 1-norm TemporalNorm \n\n"); 
      }
      else if(tnorm == 2){
         _braid_printf("                        --> 2-norm TemporalNorm \n\n"); 
      }
      else if(tnorm == 3){
         _braid_printf("                        --> Inf-norm TemporalNorm \n\n"); 
      }
      _braid_printf("  use fmg?, nfmg_Vcyc  = %d, %d\n", fmg, nfmg_Vcyc);
      _braid_printf("  access_level         = %d\n", access_level);
      _braid_printf("  print_level          = %d\n\n", print_level);
      _braid_printf("  max number of levels = %d\n", max_levels);
      _braid_printf("  min coarse           = %d\n", min_coarse);
      _braid_printf("\n");
      _braid_printf("  level   time-pts   cfactor   nrelax\n", globaltime);
      for (level = 0; level < nlevels-1; level++)
      {
         _braid_printf("  % 5d  % 8d  % 7d   % 6d\n",
                      level, _braid_GridElt(grids[level], gupper), 
                      _braid_GridElt(grids[level], cfactor), nrels[level]);
      }
      /* Print out coarsest level information */
      _braid_printf("  % 5d  % 8d  \n",
                      level, _braid_GridElt(grids[level], gupper) );
      _braid_printf("\n");
      _braid_printf("\n");
   }

   return _braid_error_flag;
}

/*--------------------------------------------------------------------------
 *--------------------------------------------------------------------------*/

braid_Int
braid_SetLoosexTol(braid_Core  core,
                   braid_Int   level,
                   braid_Real  loose_tol)
{
   if (level < 0)
   {
      /* Set the loose tolerance on all levels. 
       * Index 0 corresponds to level 0, index 1 to all levels > 0. */
      _braid_CoreElt(core, accuracy[0].loose)     = loose_tol;
      _braid_CoreElt(core, accuracy[1].loose)     = loose_tol;

      /* Initialize the current and old value with loose_tol. */
      _braid_CoreElt(core, accuracy[0].value)     = loose_tol;
      _braid_CoreElt(core, accuracy[0].old_value) = loose_tol;
      
      _braid_CoreElt(core, accuracy[1].value)     = loose_tol;
      _braid_CoreElt(core, accuracy[1].old_value) = loose_tol;
   }
   else
   {  
      /* Set the loose tolerance on level level and initialize
       * the current and old value for that level with loose_tol. */
      _braid_CoreElt(core, accuracy[level].loose)     = loose_tol;
      _braid_CoreElt(core, accuracy[level].value)     = loose_tol;
      _braid_CoreElt(core, accuracy[level].old_value) = loose_tol;
   }

   return _braid_error_flag;
}

/*--------------------------------------------------------------------------
 *--------------------------------------------------------------------------*/

braid_Int
braid_SetTightxTol(braid_Core  core,
                   braid_Int   level,
                   braid_Real  tight_tol)
{
   if (level < 0)
   {
      /* Set tight tolerance on all levels. */
      _braid_CoreElt(core, accuracy[0].tight)     = tight_tol;
      _braid_CoreElt(core, accuracy[1].tight)     = tight_tol;
   }
   else
   {  
      /* Set tight tolerance on level level. */
      _braid_CoreElt(core, accuracy[level].tight) = tight_tol;
   }

   return _braid_error_flag;
}

/*--------------------------------------------------------------------------
 *--------------------------------------------------------------------------*/

braid_Int
braid_SetMaxLevels(braid_Core  core,
                   braid_Int   max_levels)
{
   braid_Int              old_max_levels = _braid_CoreElt(core, max_levels);
   braid_Int             *nrels          = _braid_CoreElt(core, nrels);
   braid_Int             *cfactors       = _braid_CoreElt(core, cfactors);
   _braid_Grid          **grids          = _braid_CoreElt(core, grids);
   braid_Int              level;

   _braid_CoreElt(core, max_levels) = max_levels;

   nrels = _braid_TReAlloc(nrels, braid_Int, max_levels);
   cfactors = _braid_TReAlloc(cfactors, braid_Int, max_levels);
   grids    = _braid_TReAlloc(grids, _braid_Grid *, max_levels);
   for (level = old_max_levels; level < max_levels; level++)
   {
      nrels[level]    = -1;
      cfactors[level] = 0;
      grids[level]    = NULL;
   }
   _braid_CoreElt(core, nrels)    = nrels;
   _braid_CoreElt(core, cfactors) = cfactors;
   _braid_CoreElt(core, grids)    = grids;

   return _braid_error_flag;
}

/*--------------------------------------------------------------------------
 *--------------------------------------------------------------------------*/

braid_Int
braid_SetMinCoarse(braid_Core  core,
                   braid_Int   min_coarse)
{
   _braid_CoreElt(core, min_coarse) = min_coarse;

   return _braid_error_flag;
}


/*--------------------------------------------------------------------------
 *--------------------------------------------------------------------------*/

braid_Int
braid_SetPrintLevel(braid_Core  core,
                    braid_Int   print_level)
{
   _braid_CoreElt(core, print_level) = print_level;

   return _braid_error_flag;
}

/*--------------------------------------------------------------------------
 *--------------------------------------------------------------------------*/

braid_Int
braid_SetPrintFile(braid_Core     core,
                   const char    *printfile_name)
{
   MPI_Comm   comm_world = _braid_CoreElt(core, comm_world);
   braid_Int     myid;
   
   MPI_Comm_rank(comm_world, &myid);
   
   if(myid == 0)
   {
      if ((_braid_printfile = fopen(printfile_name, "w")) == NULL)
      {
         printf("Error: can't open output file %s\n", printfile_name);
         exit(1);
      }
   }

   return _braid_error_flag;
}

/*--------------------------------------------------------------------------
 *--------------------------------------------------------------------------*/

braid_Int
braid_SetDefaultPrintFile(braid_Core     core)
{
   const char fname[] = "braid_runtime.out";
   braid_SetPrintFile(core, fname); 
   return _braid_error_flag;
}

/*--------------------------------------------------------------------------
 *--------------------------------------------------------------------------*/

braid_Int
braid_SetAccessLevel(braid_Core  core,
                     braid_Int   access_level)
{
   _braid_CoreElt(core, access_level) = access_level;

   return _braid_error_flag;
}

/*--------------------------------------------------------------------------
 *--------------------------------------------------------------------------*/

braid_Int
braid_SplitCommworld(const MPI_Comm  *comm_world,
                     braid_Int       px,
                     MPI_Comm        *comm_x,
                     MPI_Comm        *comm_t)
{
   braid_Int myid, xcolor, tcolor;

   /* Create communicators for the time and space dimensions */
   /* The communicators are based on colors and keys (= myid) */
   MPI_Comm_rank( *comm_world, &myid );
   xcolor = myid / px;
   tcolor = myid % px;

   MPI_Comm_split( *comm_world, xcolor, myid, comm_x );
   MPI_Comm_split( *comm_world, tcolor, myid, comm_t );

   return _braid_error_flag;
}


/*--------------------------------------------------------------------------
 *--------------------------------------------------------------------------*/

braid_Int
braid_SetAbsTol(braid_Core  core,
                braid_Real  tol)
{
   _braid_CoreElt(core, tol) = tol;

   return _braid_error_flag;
}

/*--------------------------------------------------------------------------
 *--------------------------------------------------------------------------*/

braid_Int
braid_SetRelTol(braid_Core  core,
                braid_Real  tol)
{
   _braid_CoreElt(core, tol)  = tol;
   _braid_CoreElt(core, rtol) = 1;

   return _braid_error_flag;
}

/*--------------------------------------------------------------------------
 *--------------------------------------------------------------------------*/

braid_Int
braid_SetNRelax(braid_Core  core,
                braid_Int   level,
                braid_Int   nrelax)
{
   braid_Int  *nrels = _braid_CoreElt(core, nrels);

   if (level < 0)
   {
      /* Set default value */
      _braid_CoreElt(core, nrdefault) = nrelax;
   }
   else
   {
      /* Set factor on specified level */
      nrels[level] = nrelax;
   }

   return _braid_error_flag;
}

/*--------------------------------------------------------------------------
 *--------------------------------------------------------------------------*/

braid_Int
braid_SetCFactor(braid_Core  core,
                 braid_Int   level,
                 braid_Int   cfactor)
{
   braid_Int  *cfactors = _braid_CoreElt(core, cfactors);

   if (level < 0)
   {
      /* Set default value */
      _braid_CoreElt(core, cfdefault) = cfactor;
   }
   else
   {
      /* Set factor on specified level */
      cfactors[level] = cfactor;
   }

   return _braid_error_flag;
}

/*--------------------------------------------------------------------------
 *--------------------------------------------------------------------------*/

braid_Int
braid_SetMaxIter(braid_Core  core,
                 braid_Int   max_iter)
{
   _braid_CoreElt(core, max_iter) = max_iter;

   return _braid_error_flag;
}

/*--------------------------------------------------------------------------
 *--------------------------------------------------------------------------*/

braid_Int
braid_SetFMG(braid_Core  core)
{
   _braid_CoreElt(core, fmg) = 1;

   return _braid_error_flag;
}

/*--------------------------------------------------------------------------
 *--------------------------------------------------------------------------*/

braid_Int
braid_SetStorage(braid_Core  core,
                 braid_Int   storage)
{
   _braid_CoreElt(core, storage) = storage;

   return _braid_error_flag;
}

/*--------------------------------------------------------------------------
 *--------------------------------------------------------------------------*/

braid_Int
braid_SetTemporalNorm(braid_Core  core,
                      braid_Int   tnorm)
{
   _braid_CoreElt(core, tnorm) = tnorm;

   return _braid_error_flag;
}

/*--------------------------------------------------------------------------
 *--------------------------------------------------------------------------*/

braid_Int
braid_SetNFMGVcyc(braid_Core  core,
                  braid_Int   nfmg_Vcyc)
{
   _braid_CoreElt(core, nfmg_Vcyc) = nfmg_Vcyc;

   return _braid_error_flag;
}

/*--------------------------------------------------------------------------
 *--------------------------------------------------------------------------*/

braid_Int
braid_SetResidual(braid_Core  core, 
                  braid_PtFcnResidual residual)
{
   _braid_CoreElt(core, residual) = residual;

   return _braid_error_flag;
}

/*--------------------------------------------------------------------------
 *--------------------------------------------------------------------------*/

braid_Int
braid_SetGlobalResidual(braid_Core  core, 
                        braid_PtFcnResidual residual)
{
   _braid_CoreElt(core, globresidual) = residual;

   return _braid_error_flag;
}

/*--------------------------------------------------------------------------
 *--------------------------------------------------------------------------*/

braid_Int
braid_SetSpatialCoarsen(braid_Core  core, 
                        braid_PtFcnCoarsen coarsen)
{
   _braid_CoreElt(core, coarsen) = coarsen;

   return _braid_error_flag;
}

/*--------------------------------------------------------------------------
 *--------------------------------------------------------------------------*/

braid_Int
braid_SetSpatialRefine(braid_Core  core,
                    braid_PtFcnRefine refine)
{
   _braid_CoreElt(core, refine) = refine;

   return _braid_error_flag;
}

/*--------------------------------------------------------------------------
 *--------------------------------------------------------------------------*/

braid_Int
braid_GetNumIter(braid_Core  core,
              braid_Int   *niter_ptr)
{
   *niter_ptr =  _braid_CoreElt(core, niter);
   return _braid_error_flag;
} 

/*--------------------------------------------------------------------------
 *--------------------------------------------------------------------------*/

braid_Int
braid_GetRNorm(braid_Core  core,
               braid_Real  *rnorm_ptr)

{
   *rnorm_ptr = _braid_CoreElt(core, rnorm);
   return _braid_error_flag;
} 

/*--------------------------------------------------------------------------
 *--------------------------------------------------------------------------*/

braid_Int
braid_GetNLevels(braid_Core  core,
                 braid_Int  *nlevels_ptr)

{
   *nlevels_ptr = _braid_CoreElt(core, nlevels);
   return _braid_error_flag;
}

<|MERGE_RESOLUTION|>--- conflicted
+++ resolved
@@ -163,7 +163,6 @@
 braid_Int
 braid_Drive(braid_Core  core)
 {
-<<<<<<< HEAD
    braid_Real     tstart      = _braid_CoreElt(core, tstart);
    braid_Real     tstop       = _braid_CoreElt(core, tstop);
    braid_Int      ntime       = _braid_CoreElt(core, ntime);
@@ -175,10 +174,11 @@
    braid_Int      print_level = _braid_CoreElt(core, print_level);
    braid_Int      access_level= _braid_CoreElt(core, access_level);
    braid_Int      nfmg_Vcyc   = _braid_CoreElt(core, nfmg_Vcyc); 
+   braid_PtFcnResidual globres = _braid_CoreElt(core, globresidual);
 
    braid_Int     *nrels, nrel0;
    braid_Int      nlevels, iter, nprocs;
-   braid_Real     rnorm, old_rnorm;
+   braid_Real     rnorm, old_rnorm, global_rnorm = 1, old_globalrnorm;
    braid_Real     accuracy;
    braid_Int      ilower, iupper;
    braid_Real    *ta;
@@ -189,33 +189,6 @@
    MPI_Comm       comm       = _braid_CoreElt(core, comm);
    MPI_Comm       comm_world = _braid_CoreElt(core, comm_world);
    braid_Int      myid;
-=======
-   braid_Real          tstart      = _braid_CoreElt(core, tstart);
-   braid_Real          tstop       = _braid_CoreElt(core, tstop);
-   braid_Int           ntime       = _braid_CoreElt(core, ntime);
-   braid_Real          tol         = _braid_CoreElt(core, tol);
-   braid_Int           rtol        = _braid_CoreElt(core, rtol);
-   braid_Int           fmg         = _braid_CoreElt(core, fmg);
-   braid_Int           max_iter    = _braid_CoreElt(core, max_iter);
-   braid_Int           print_level = _braid_CoreElt(core, print_level);
-   braid_Int           access_level= _braid_CoreElt(core, access_level);
-   braid_Int           nfmg_Vcyc   = _braid_CoreElt(core, nfmg_Vcyc); 
-   braid_Int           gupper      = _braid_CoreElt(core, gupper);
-   braid_PtFcnResidual globres     = _braid_CoreElt(core, globresidual);
-
-   braid_Int           nlevels, iter, nprocs;
-   braid_Real          rnorm, old_rnorm, global_rnorm = 1, old_globalrnorm;
-   braid_Real          accuracy;
-   braid_Int           ilower, iupper;
-   braid_Real         *ta;
-   braid_Int           level, fmglevel, fmg_Vcyc, down, done, i, refined;
-   _braid_Grid        *grid;
-   braid_Real          localtime, globaltime;
-
-   MPI_Comm            comm       = _braid_CoreElt(core, comm);
-   MPI_Comm            comm_world = _braid_CoreElt(core, comm_world);
-   braid_Int           myid;
->>>>>>> a6e85478
 
    /* Check that nprocs <= npoints */
    MPI_Comm_size(comm, &nprocs);
@@ -287,7 +260,7 @@
             _braid_FRestrict(core, level, iter, &rnorm);
 
             /* Adjust tolerance */
-            if ((level == 0) && (iter == 0) && (rtol) )
+            if ((level == 0) && (iter == 0) && (rtol))
             {
                /* Check to use user provided global residual */
                if(globres != NULL)
@@ -385,23 +358,27 @@
                /* Note that this residual is based on an earlier iterate */
                if( (print_level >= 1) && (myid == 0) )
                {
-                  if (iter == 0) {
-                     if (globres != NULL) {
+                  if (iter == 0)
+                  {
+                     if (globres != NULL)
+                     {
                         _braid_printf("Global res: || r_%d || = %1.6e\n", iter, global_rnorm);
                      }
                      _braid_printf(" Braid res: || r_%d || = %1.6e,  wall time = %1.2e\n", 
-                        iter, rnorm, (MPI_Wtime() - localtime));
+                                   iter, rnorm, (MPI_Wtime() - localtime));
                   }
-                  else {
-                     if (globres != NULL) {
+                  else
+                  {
+                     if (globres != NULL)
+                     {
                         _braid_printf("Global res: || r_%d || = %1.6e,  conv. factor = %1.2e \n",
                            iter, global_rnorm, global_rnorm/old_globalrnorm);
                      }
                      _braid_printf(" Braid res: || r_%d || = %1.6e,  conv. factor = %1.2e, wall time = %1.2e\n",  
-                        iter, rnorm, rnorm/old_rnorm, (MPI_Wtime() - localtime));
+                                   iter, rnorm, rnorm/old_rnorm, (MPI_Wtime() - localtime));
                   }
                }
-               /* Check to use user provided global residual as stopping criterion */
+               /* Use user provided global residual as stopping criterion? */
                if (globres != NULL)
                {
                   if ( ((global_rnorm < tol) && (_braid_CoreElt(core, accuracy[0].tight_used) == 1)) || 
@@ -434,27 +411,22 @@
       }
    }
 
-   /* Stop timer */
-   localtime = MPI_Wtime() - localtime;
-   MPI_Allreduce(&localtime, &globaltime, 1, MPI_DOUBLE, MPI_MAX, comm_world);
-   _braid_CoreElt(core, localtime)  = localtime;
-   _braid_CoreElt(core, globaltime) = globaltime;
-
-   /* Get final residual. */
-   if (globres != NULL){
+   /* Get final residual */
+   if (globres != NULL)
+   {
       _braid_GetFullResidual(core, level, &global_rnorm);
-   }
-   _braid_FRestrict(core, level, iter, &rnorm);
-   _braid_CoreElt(core, rnorm) = rnorm;
-
-   /* All final access to Braid by carrying out an F-relax to generate all points */
+      /* RDF - Why are these next two lines needed? */
+      _braid_FRestrict(core, level, iter, &rnorm);
+      _braid_CoreElt(core, rnorm) = rnorm;
+   }
+
+   /* Allow final access to Braid by carrying out an F-relax to generate points */
    if( access_level >= 1)
    {
       _braid_FAccess(core, rnorm, iter, 0, 1);
    }
 
    _braid_CoreElt(core, niter) = iter;
-<<<<<<< HEAD
    _braid_CoreElt(core, rnorm) = rnorm;
 
    /* Stop timer */
@@ -462,12 +434,9 @@
    MPI_Allreduce(&localtime, &globaltime, 1, braid_MPI_REAL, MPI_MAX, comm_world);
    _braid_CoreElt(core, localtime)  = localtime;
    _braid_CoreElt(core, globaltime) = globaltime;
-=======
    _braid_CoreElt(core, global_rnorm) = global_rnorm;
->>>>>>> a6e85478
 
    /* Print statistics for this run */
-   // if( (print_level >= 1) && (myid == 0) )
    if( (print_level >= 0) && (myid == 0) )
    {
       braid_PrintStats(core);
@@ -536,16 +505,17 @@
    braid_Int     max_iter      = _braid_CoreElt(core, max_iter);
    braid_Int     niter         = _braid_CoreElt(core, niter);
    braid_Real    rnorm         = _braid_CoreElt(core, rnorm);
-   braid_Real    global_rnorm  = _braid_CoreElt(core, global_rnorm);
    braid_Int     nlevels       = _braid_CoreElt(core, nlevels);
    braid_Int     tnorm         = _braid_CoreElt(core, tnorm); 
    braid_Int     fmg           = _braid_CoreElt(core, fmg); 
    braid_Int     nfmg_Vcyc     = _braid_CoreElt(core, nfmg_Vcyc); 
    braid_Int     access_level  = _braid_CoreElt(core, access_level); 
    braid_Int     print_level   = _braid_CoreElt(core, print_level); 
+   _braid_Grid **grids         = _braid_CoreElt(core, grids);
    braid_Real    globaltime    = _braid_CoreElt(core, globaltime);
+
    braid_PtFcnResidual globres = _braid_CoreElt(core, globresidual);
-   _braid_Grid **grids         = _braid_CoreElt(core, grids);
+   braid_Real    global_rnorm  = _braid_CoreElt(core, global_rnorm);
 
    braid_Int     myid, level;
 
@@ -553,7 +523,8 @@
    if ( myid == 0 )
    {
       _braid_printf("  Braid res 2-norm     = %e\n", rnorm);
-      if (globres != NULL) {
+      if (globres != NULL)
+      {
          _braid_printf("  Global res 2-norm    = %e\n", global_rnorm);
       }
       _braid_printf("  Number of levels     = %d\n", nlevels);
