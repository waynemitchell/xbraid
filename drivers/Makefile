--- conflicted
+++ resolved
@@ -49,14 +49,10 @@
 
 C_EXAMPLES = drive-burgers-1D drive-diffusion-2D drive-lorenz
 # Note: .cpp examples will be linked with mfem
-<<<<<<< HEAD
-#CXX_EXAMPLES = drive-04 drive-05 # drive-06 drive-07
-=======
 CXX_EXAMPLES = drive-diffusion-1D-moving-mesh drive-diffusion-1D-moving-mesh-serial \
 					drive-diffusion-ben drive-diffusion drive-lin-elasticity \
 					drive-pLaplacian drive-adv-diff-DG drive-nonlin-elasticity
 
->>>>>>> afe974fc
 # clean all possible
 ALL_EXAMPLES := $(patsubst %.cpp,%,$(wildcard *.c *.cpp))
 ALL_EXAMPLES := $(patsubst %.c,%,$(ALL_EXAMPLES))
